--- conflicted
+++ resolved
@@ -82,14 +82,10 @@
     <Group listening={false}>
       {/* Selection border */}
       <Rect
-<<<<<<< HEAD
-        {...groupProps}
-=======
-        x={bounds.x}
-        y={bounds.y}
+        x={0}
+        y={0}
         width={bounds.width}
         height={bounds.height}
->>>>>>> 925cc961
         fill="transparent"
         stroke="hsl(var(--primary))"
         strokeWidth={1 / zoom}
@@ -103,26 +99,10 @@
 
       {/* Resize handles */}
       {handles.map((handle) => (
-<<<<<<< HEAD
-        <Rect
-          key={handle.type}
-          x={handle.x}
-          y={handle.y}
-          width={handleSize}
-          height={handleSize}
-          fill="hsl(var(--background))"
-          stroke="hsl(var(--primary))"
-          strokeWidth={1 / zoom}
-          rotation={rotation}
-          offsetX={handleSize / 2}
-          offsetY={handleSize / 2}
-          listening={false}
-        />
-=======
         <Group key={handle.type}>
           <Rect
-            x={handle.x - handleSize / 2}
-            y={handle.y - handleSize / 2}
+            x={handle.x - bounds.x - handleSize / 2}
+            y={handle.y - bounds.y - handleSize / 2}
             width={handleSize}
             height={handleSize}
             fill="hsl(var(--background))"
@@ -131,23 +111,15 @@
             listening={false}
           />
         </Group>
->>>>>>> 925cc961
       ))}
 
       {/* Rotation handle line */}
       <Line
         points={[
-<<<<<<< HEAD
-          rotationHandle.x,
-          rotationHandle.y,
-          centerX,
-          centerY,
-=======
-          bounds.x + bounds.width / 2,
-          bounds.y,
-          rotationHandle.x,
-          rotationHandle.y
->>>>>>> 925cc961
+          bounds.width / 2,
+          0,
+          bounds.width / 2,
+          -rotationHandleOffset
         ]}
         stroke="hsl(var(--primary))"
         strokeWidth={1 / zoom}
