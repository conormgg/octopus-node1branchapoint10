--- conflicted
+++ resolved
@@ -153,18 +153,9 @@
       
       // Only proceed with drawing if not in read-only mode
       if (isReadOnly) return;
-<<<<<<< HEAD
-
-      if (
-        palmRejectionConfig.enabled &&
-        currentToolRef.current !== 'select' &&
-        !palmRejection.shouldProcessPointer(e)
-      ) {
-=======
       
       // Apply palm rejection only if it's enabled
       if (palmRejectionConfig.enabled && !palmRejection.shouldProcessPointer(e)) {
->>>>>>> c1c6e758
         return;
       }
 
@@ -197,18 +188,9 @@
       
       // Only proceed with drawing if not in read-only mode
       if (isReadOnly) return;
-<<<<<<< HEAD
-
-      if (
-        palmRejectionConfig.enabled &&
-        currentToolRef.current !== 'select' &&
-        !palmRejection.shouldProcessPointer(e)
-      ) return;
-=======
       
       // Apply palm rejection only if it's enabled
       if (palmRejectionConfig.enabled && !palmRejection.shouldProcessPointer(e)) return;
->>>>>>> c1c6e758
 
       const { x, y } = getRelativePointerPosition(stage, e.clientX, e.clientY);
       handlePointerMove(x, y);
